--- conflicted
+++ resolved
@@ -38,10 +38,7 @@
 # 5 ==> (1, 2)
 # 7 ==> (2, 1)
 y ==> [[0, 1, 2], [2, 2, 1]]
-<<<<<<< HEAD
-=======
 ```
->>>>>>> 4ee6334d
 
 @compatibility(numpy)
 Equivalent to np.unravel_index
