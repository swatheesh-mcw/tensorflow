# Copyright 2016 The TensorFlow Authors. All Rights Reserved.
#
# Licensed under the Apache License, Version 2.0 (the "License");
# you may not use this file except in compliance with the License.
# You may obtain a copy of the License at
#
#     http://www.apache.org/licenses/LICENSE-2.0
#
# Unless required by applicable law or agreed to in writing, software
# distributed under the License is distributed on an "AS IS" BASIS,
# WITHOUT WARRANTIES OR CONDITIONS OF ANY KIND, either express or implied.
# See the License for the specific language governing permissions and
# limitations under the License.
# ==============================================================================
# pylint: disable=g-short-docstring-punctuation
"""Asserts and Boolean Checks."""

from __future__ import absolute_import
from __future__ import division
from __future__ import print_function

import numpy as np

from tensorflow.python.eager import context
from tensorflow.python.framework import dtypes
from tensorflow.python.framework import errors
from tensorflow.python.framework import ops
from tensorflow.python.framework import sparse_tensor
from tensorflow.python.framework import tensor_shape
from tensorflow.python.framework import tensor_util
from tensorflow.python.ops import array_ops
from tensorflow.python.ops import control_flow_ops
from tensorflow.python.ops import math_ops
from tensorflow.python.util import compat
from tensorflow.python.util import deprecation
from tensorflow.python.util.tf_export import tf_export

NUMERIC_TYPES = frozenset(
    [dtypes.float32, dtypes.float64, dtypes.int8, dtypes.int16, dtypes.int32,
     dtypes.int64, dtypes.uint8, dtypes.qint8, dtypes.qint32, dtypes.quint8,
     dtypes.complex64])

__all__ = [
    'assert_negative',
    'assert_positive',
    'assert_proper_iterable',
    'assert_non_negative',
    'assert_non_positive',
    'assert_equal',
    'assert_none_equal',
    'assert_near',
    'assert_integer',
    'assert_less',
    'assert_less_equal',
    'assert_greater',
    'assert_greater_equal',
    'assert_rank',
    'assert_rank_at_least',
    'assert_rank_in',
    'assert_same_float_dtype',
    'assert_scalar',
    'assert_type',
    'is_non_decreasing',
    'is_numeric_tensor',
    'is_strictly_increasing',
]


def _maybe_constant_value_string(t):
  if not isinstance(t, ops.Tensor):
    return str(t)
  const_t = tensor_util.constant_value(t)
  if const_t is not None:
    return str(const_t)
  return t


def _assert_static(condition, data):
  """Raises a InvalidArgumentError with as much information as possible."""
  if not condition:
    data_static = [_maybe_constant_value_string(x) for x in data]
    raise errors.InvalidArgumentError(node_def=None, op=None,
                                      message='\n'.join(data_static))


def _shape_and_dtype_str(tensor):
  """Returns a string containing tensor's shape and dtype."""
  return 'shape=%s dtype=%s' % (tensor.shape, tensor.dtype.name)

def _unary_assert_doc(sym, sym_name):
  """
  Common docstring for assert_* ops that evaluate a unary predicate over every 
  element of a tensor.

  Args:
    sym: Mathematical symbol for the check performed on each element, i.e.
      "> 0"
    sym_name: English-language name for the op described by sym
  """
  def _decorator(func):
    opname = func.__name__
    cap_sym_name = sym_name.capitalize()

    func.__doc__ = """
    Assert the condition `x {sym}` holds element-wise.

    When running in graph mode, you should add a dependency on this operation
    to ensure that it runs. Example of adding a dependency to an operation:

    ```python
    with tf.control_dependencies([tf.debugging.{opname}(x, y)]):
      output = tf.reduce_sum(x)
    ```

    {sym_name} means, for every element `x[i]` of `x`, we have `x[i] {sym}`.
    If `x` is empty this is trivially satisfied.

    Args:
      x:  Numeric `Tensor`.
      data:  The tensors to print out if the condition is False.  Defaults to
        error message and first few entries of `x`.
      summarize: Print this many entries of each tensor.
      message: A string to prefix to the default message.
      name: A name for this operation (optional).  Defaults to "{opname}".

    Returns:
      Op that raises `InvalidArgumentError` if `x {sym}` is False.
      @compatibility{{eager}}
        returns None
      @end_compatibility

    Raises:
      InvalidArgumentError: if the check can be performed immediately and
        `x {sym}` is False. The check can be performed immediately during 
        eager execution or if `x` is statically known.
    """.format(sym=sym, sym_name=cap_sym_name, opname=opname)
    return func

  return _decorator


def _binary_assert_doc(sym):
  """
  Common docstring for most of the assert_* ops that compare two tensors
  element-wise.

  Args:
    sym: Binary operation symbol, i.e. "=="
  """
  def _decorator(func):
    opname = func.__name__

    func.__doc__ = """
    Assert the condition `x {sym} y` holds element-wise.

    This condition holds if for every pair of (possibly broadcast) elements
    `x[i]`, `y[i]`, we have `x[i] {sym} y[i]`.
    If both `x` and `y` are empty, this is trivially satisfied.

    When running in graph mode, you should add a dependency on this operation
    to ensure that it runs. Example of adding a dependency to an operation:

    ```python
    with tf.control_dependencies([tf.debugging.{opname}(x, y)]):
      output = tf.reduce_sum(x)
    ```

    Args:
      x:  Numeric `Tensor`.
      y:  Numeric `Tensor`, same dtype as and broadcastable to `x`.
      data:  The tensors to print out if the condition is False.  Defaults to
        error message and first few entries of `x`, `y`.
      summarize: Print this many entries of each tensor.
      message: A string to prefix to the default message.
      name: A name for this operation (optional).  Defaults to "{opname}".

    Returns:
      Op that raises `InvalidArgumentError` if `x {sym} y` is False.
      @compatibility{{eager}}
        returns None
      @end_compatibility

    Raises:
      InvalidArgumentError: if the check can be performed immediately and
        `x {sym} y` is False. The check can be performed immediately during 
        eager execution or if `x` and `y` are statically known.
    """.format(sym=sym, opname=opname)
    return func

  return _decorator


def _make_assert_msg_data(sym, x, y, summarize, test_op):
  """
  Subroutine of _binary_assert that generates the components of the default
  error message when running in eager mode.

  Args:
    sym: Mathematical symbol for the test to apply to pairs of tensor
      elements, i.e. "=="
    x, y: Inputs to the assertion after convert_to_tensor()
    summarize: Value of the "summarize" parameter to the original assert_*
      call; tells how many elements of each tensor to print.
    test_op: TensorFlow op that returns a Boolean tensor with True in each
      position where the assertion is satisfied.

  Returns:
    List of tensors and scalars that, when stringified and concatenated,
    will produce the error message string.
  """
  # Prepare a message with first elements of x and y.
  data = []

  data.append('Condition x %s y did not hold.' % sym)

  if summarize > 0:
    if x.shape == y.shape and x.shape.as_list():
      # If the shapes of x and y are the same (and not scalars),
      # Get the values that actually differed and their indices.
      # If shapes are different this information is more confusing
      # than useful.
      mask = math_ops.logical_not(test_op)
      indices = array_ops.where(mask)
      indices_np = indices.numpy()
      x_vals = array_ops.boolean_mask(x, mask)
      y_vals = array_ops.boolean_mask(y, mask)
      num_vals = min(summarize, indices_np.shape[0])
      data.append('Indices of first %d different values:' % num_vals)
      data.append(indices_np[:num_vals])
      data.append('Corresponding x values:')
      data.append(x_vals.numpy().reshape((-1,))[:num_vals])
      data.append('Corresponding y values:')
      data.append(y_vals.numpy().reshape((-1,))[:num_vals])
    
    # reshape((-1,)) is the fastest way to get a flat array view.
    x_np = x.numpy().reshape((-1,))
    y_np = y.numpy().reshape((-1,))
    x_sum = min(x_np.size, summarize)
    y_sum = min(y_np.size, summarize)
    data.append('First %d elements of x:' % x_sum)
    data.append(x_np[:x_sum])
    data.append('First %d elements of y:' % y_sum)
    data.append(y_np[:y_sum])

  return data


def _pretty_print(data_item, summarize):
  """
  Format a data item for use in an error message in eager mode.
  
  Args:
    data_item: One of the items in the "data" argument to an assert_*
      function. Can be a Tensor or a scalar value.
    summarize: How many elements to retain of each tensor-valued entry 
      in data.

  Returns an appropriate string representation of data_item
  """
  if isinstance(data_item, ops.Tensor):
    arr = data_item.numpy()
    if np.isscalar(arr):
      # Tensor.numpy() returns a scalar for zero-dimensional tensors
      return str(arr)
    else:
      flat = arr.reshape((-1,))
      lst = [str(x) for x in flat[:summarize]]
      if len(lst) < flat.size:
        lst.append("...")
      return str(lst)
  else:
    return str(data_item)


def _binary_assert(sym, opname, op_func, static_func,
                   x, y, data, summarize, message, name):
  """
  Generic binary elementwise assertion. Implements the behavior described
  in _binary_assert_doc() above.

  Args:
    sym: Mathematical symbol for the test to apply to pairs of tensor
      elements, i.e. "=="
    opname: Name of the assert op in the public API, i.e. "assert_equal"
    op_func: Function that, if passed the two Tensor inputs to the 
      assertion (x and y), will return the test to be passed to reduce_all()
      i.e. 
    static_func: Function that, if passed numpy ndarray versions of the two
      inputs to the assertion, will return a Boolean ndarray with containing 
      True in all positions where the assertion PASSES.
      i.e. lambda x,y: (x == y) for assert_equal()
    x, y, data, summarize, message, name: See doc in _binary_assert_doc 
      above.

  Returns:
    See doc in _binary_assert_doc().
  """
  with ops.name_scope(name, opname, [x, y, data]):
    x = ops.convert_to_tensor(x, name='x')
    y = ops.convert_to_tensor(y, name='y')

    if context.executing_eagerly():
      test_op = op_func(x, y)
      condition = math_ops.reduce_all(test_op)
      if condition:
        return
      
      # If we get here, the assertion has failed.
      # Default to printing 3 elements like control_flow_ops.Assert (used
      # by graph mode) does. Also treat negative values as "print
      # everything" for consistency with Tensor::SummarizeValue().
      if summarize is None:
        summarize = 3
      elif summarize < 0:
        summarize = 1e9 # Code below will find exact size of x and y.

      if data is None:
        data = _make_assert_msg_data(sym, x, y, summarize, test_op)

      if message is not None:
        data = [message] + list(data)

      raise errors.InvalidArgumentError(
          node_def=None, op=None, 
          message=('\n'.join([_pretty_print(d, summarize) for d in data])))

    else:   # not context.executing_eagerly()
      if data is None:
        data = [
            'Condition x %s y did not hold element-wise:' % sym,
            'x (%s) = ' % x.name, x,
            'y (%s) = ' % y.name, y
        ]
      if message is not None:
        data = [message] + list(data)
      condition = math_ops.reduce_all(op_func(x, y))
      x_static = tensor_util.constant_value(x)
      y_static = tensor_util.constant_value(y)
      if x_static is not None and y_static is not None:
        condition_static = static_func(x_static, y_static).all()
        _assert_static(condition_static, data)
      return control_flow_ops.Assert(condition, data, summarize=summarize)


@tf_export(
    'debugging.assert_proper_iterable',
    v1=['debugging.assert_proper_iterable', 'assert_proper_iterable'])
@deprecation.deprecated_endpoints('assert_proper_iterable')
def assert_proper_iterable(values):
  """Static assert that values is a "proper" iterable.

  `Ops` that expect iterables of `Tensor` can call this to validate input.
  Useful since `Tensor`, `ndarray`, byte/text type are all iterables themselves.

  Args:
    values:  Object to be checked.

  Raises:
    TypeError:  If `values` is not iterable or is one of
      `Tensor`, `SparseTensor`, `np.array`, `tf.compat.bytes_or_text_types`.
  """
  unintentional_iterables = (
      (ops.Tensor, sparse_tensor.SparseTensor, np.ndarray)
      + compat.bytes_or_text_types
  )
  if isinstance(values, unintentional_iterables):
    raise TypeError(
        'Expected argument "values" to be a "proper" iterable.  Found: %s' %
        type(values))

  if not hasattr(values, '__iter__'):
    raise TypeError(
        'Expected argument "values" to be iterable.  Found: %s' % type(values))


@tf_export('debugging.assert_negative', v1=[])
def assert_negative_v2(x, message=None, summarize=None, name=None):
  """Assert the condition `x < 0` holds element-wise.

  This Op checks that `x[i] < 0` holds for every element of `x`. If `x` is
  empty, this is trivially satisfied.

  If `x` is not negative everywhere, `message`, as well as the first `summarize`
  entries of `x` are printed, and `InvalidArgumentError` is raised.

  Args:
    x:  Numeric `Tensor`.
    message: A string to prefix to the default message.
    summarize: Print this many entries of each tensor.
    name: A name for this operation (optional).  Defaults to "assert_negative".

  Raises:
    InvalidArgumentError: if the check can be performed immediately and
      `x[i] < 0` is False. The check can be performed immediately during eager
      execution or if `x` is statically known.
  """
  assert_negative(x=x, message=message, summarize=summarize, name=name)


@tf_export(v1=['debugging.assert_negative', 'assert_negative'])
@deprecation.deprecated_endpoints('assert_negative')
@_unary_assert_doc('< 0', 'negative')
def assert_negative(x, data=None, summarize=None, message=None, name=None):
  message = message or ''
  with ops.name_scope(name, 'assert_negative', [x, data]):
    x = ops.convert_to_tensor(x, name='x')
    if data is None:
      if context.executing_eagerly():
        name = _shape_and_dtype_str(x)
      else:
        name = x.name
      data = [
          message,
          'Condition x < 0 did not hold element-wise:',
          'x (%s) = ' % name, x]
    zero = ops.convert_to_tensor(0, dtype=x.dtype)
    return assert_less(x, zero, data=data, summarize=summarize)


@tf_export('debugging.assert_positive', v1=[])
def assert_positive_v2(x, message=None, summarize=None, name=None):
  """Assert the condition `x > 0` holds element-wise.

  This Op checks that `x[i] > 0` holds for every element of `x`. If `x` is
  empty, this is trivially satisfied.

  If `x` is not positive everywhere, `message`, as well as the first `summarize`
  entries of `x` are printed, and `InvalidArgumentError` is raised.

  Args:
    x:  Numeric `Tensor`.
    message: A string to prefix to the default message.
    summarize: Print this many entries of each tensor.
    name: A name for this operation (optional). Defaults to "assert_positive".

  Raises:
    InvalidArgumentError: if the check can be performed immediately and
      `x[i] > 0` is False. The check can be performed immediately during eager
      execution or if `x` is statically known.
  """
  assert_positive(x=x, summarize=summarize, message=message, name=name)


@tf_export(v1=['debugging.assert_positive', 'assert_positive'])
@deprecation.deprecated_endpoints('assert_positive')
@_unary_assert_doc('> 0', 'positive')
def assert_positive(x, data=None, summarize=None, message=None, name=None):
  message = message or ''
  with ops.name_scope(name, 'assert_positive', [x, data]):
    x = ops.convert_to_tensor(x, name='x')
    if data is None:
      if context.executing_eagerly():
        name = _shape_and_dtype_str(x)
      else:
        name = x.name
      data = [
          message, 'Condition x > 0 did not hold element-wise:',
          'x (%s) = ' % name, x]
    zero = ops.convert_to_tensor(0, dtype=x.dtype)
    return assert_less(zero, x, data=data, summarize=summarize)


@tf_export('debugging.assert_non_negative', v1=[])
def assert_non_negative_v2(x, message=None, summarize=None, name=None):
  """Assert the condition `x >= 0` holds element-wise.

  This Op checks that `x[i] >= 0` holds for every element of `x`. If `x` is
  empty, this is trivially satisfied.

  If `x` is not >= 0 everywhere, `message`, as well as the first `summarize`
  entries of `x` are printed, and `InvalidArgumentError` is raised.

  Args:
    x:  Numeric `Tensor`.
    message: A string to prefix to the default message.
    summarize: Print this many entries of each tensor.
    name: A name for this operation (optional).  Defaults to
      "assert_non_negative".

  Raises:
    InvalidArgumentError: if the check can be performed immediately and
      `x[i] >= 0` is False. The check can be performed immediately during eager
      execution or if `x` is statically known.
  """
  assert_non_negative(x=x, summarize=summarize, message=message, name=name)


@tf_export(v1=['debugging.assert_non_negative', 'assert_non_negative'])
@deprecation.deprecated_endpoints('assert_non_negative')
@_unary_assert_doc('>= 0', 'non-negative')
def assert_non_negative(x, data=None, summarize=None, message=None, name=None):
  message = message or ''
  with ops.name_scope(name, 'assert_non_negative', [x, data]):
    x = ops.convert_to_tensor(x, name='x')
    if data is None:
      if context.executing_eagerly():
        name = _shape_and_dtype_str(x)
      else:
        name = x.name
      data = [
          message,
          'Condition x >= 0 did not hold element-wise:',
          'x (%s) = ' % name, x]
    zero = ops.convert_to_tensor(0, dtype=x.dtype)
    return assert_less_equal(zero, x, data=data, summarize=summarize)


@tf_export('debugging.assert_non_positive', v1=[])
def assert_non_positive_v2(x, message=None, summarize=None, name=None):
  """Assert the condition `x <= 0` holds element-wise.

  This Op checks that `x[i] <= 0` holds for every element of `x`. If `x` is
  empty, this is trivially satisfied.

  If `x` is not <= 0 everywhere, `message`, as well as the first `summarize`
  entries of `x` are printed, and `InvalidArgumentError` is raised.

  Args:
    x:  Numeric `Tensor`.
    message: A string to prefix to the default message.
    summarize: Print this many entries of each tensor.
    name: A name for this operation (optional).  Defaults to
      "assert_non_positive".

  Raises:
    InvalidArgumentError: if the check can be performed immediately and
      `x[i] <= 0` is False. The check can be performed immediately during eager
      execution or if `x` is statically known.
  """
  assert_non_positive(x=x, summarize=summarize, message=message, name=name)


@tf_export(v1=['debugging.assert_non_positive', 'assert_non_positive'])
@deprecation.deprecated_endpoints('assert_non_positive')
@_unary_assert_doc('<= 0', 'non-positive')
def assert_non_positive(x, data=None, summarize=None, message=None, name=None):
  message = message or ''
  with ops.name_scope(name, 'assert_non_positive', [x, data]):
    x = ops.convert_to_tensor(x, name='x')
    if data is None:
      if context.executing_eagerly():
        name = _shape_and_dtype_str(x)
      else:
        name = x.name
      data = [
          message,
          'Condition x <= 0 did not hold element-wise:'
          'x (%s) = ' % name, x]
    zero = ops.convert_to_tensor(0, dtype=x.dtype)
    return assert_less_equal(x, zero, data=data, summarize=summarize)


<<<<<<< HEAD
@tf_export('debugging.assert_equal', 'assert_equal')
@_binary_assert_doc('==')
=======
@tf_export('debugging.assert_equal', 'assert_equal', v1=[])
def assert_equal_v2(x, y, message=None, summarize=None, name=None):
  """Assert the condition `x == y` holds element-wise.

  This Op checks that `x[i] == y[i]` holds for every pair of (possibly
  broadcast) elements of `x` and `y`. If both `x` and `y` are empty, this is
  trivially satisfied.

  If `x` and `y` are not equal, `message`, as well as the first `summarize`
  entries of `x` and `y` are printed, and `InvalidArgumentError` is raised.

  Args:
    x:  Numeric `Tensor`.
    y:  Numeric `Tensor`, same dtype as and broadcastable to `x`.
    message: A string to prefix to the default message.
    summarize: Print this many entries of each tensor.
    name: A name for this operation (optional).  Defaults to "assert_equal".

  Raises:
    InvalidArgumentError: if the check can be performed immediately and
      `x == y` is False. The check can be performed immediately during eager
      execution or if `x` and `y` are statically known.
  """
  assert_equal(x=x, y=y, summarize=summarize, message=message, name=name)


@tf_export(v1=['debugging.assert_equal', 'assert_equal'])
>>>>>>> 595df092
def assert_equal(x, y, data=None, summarize=None, message=None, name=None):
  return _binary_assert('==', 'assert_equal', 
                        math_ops.equal,
                        lambda x, y: (x == y),
                        x, y, data, summarize, message, name)


@tf_export('debugging.assert_none_equal', v1=[])
def assert_none_equal_v2(x, y, summarize=None, message=None, name=None):
  """Assert the condition `x != y` holds for all elements.

  This Op checks that `x[i] != y[i]` holds for every pair of (possibly
  broadcast) elements of `x` and `y`. If both `x` and `y` are empty, this is
  trivially satisfied.

  If any elements of `x` and `y` are equal, `message`, as well as the first
  `summarize` entries of `x` and `y` are printed, and `InvalidArgumentError`
  is raised.

  Args:
    x:  Numeric `Tensor`.
    y:  Numeric `Tensor`, same dtype as and broadcastable to `x`.
    summarize: Print this many entries of each tensor.
    message: A string to prefix to the default message.
    name: A name for this operation (optional).  Defaults to
    "assert_none_equal".

  Raises:
    InvalidArgumentError: if the check can be performed immediately and
      `x != y` is False for any pair of elements in `x` and `y`. The check can
      be performed immediately during eager execution or if `x` and `y` are
      statically known.
  """
  assert_none_equal(x=x, y=y, summarize=summarize, message=message, name=name)


@tf_export(v1=['debugging.assert_none_equal', 'assert_none_equal'])
@deprecation.deprecated_endpoints('assert_none_equal')
@_binary_assert_doc('!=')
def assert_none_equal(
    x, y, data=None, summarize=None, message=None, name=None):
  return _binary_assert('!=', 'assert_none_equal', 
                        math_ops.not_equal,
                        lambda x, y: (x != y),
                        x, y, data, summarize, message, name)


@tf_export('debugging.assert_near', v1=[])
def assert_near_v2(x, y, rtol=None, atol=None, message=None, summarize=None,
                   name=None):
  """Assert the condition `x` and `y` are close element-wise.

  This Op checks that `x[i] - y[i] < atol + rtol * tf.abs(y[i])` holds for every
  pair of (possibly broadcast) elements of `x` and `y`. If both `x` and `y` are
  empty, this is trivially satisfied.

  If any elements of `x` and `y` are not close, `message`, as well as the first
  `summarize` entries of `x` and `y` are printed, and `InvalidArgumentError`
  is raised.

  The default `atol` and `rtol` is `10 * eps`, where `eps` is the smallest
  representable positive number such that `1 + eps != 1`.  This is about
  `1.2e-6` in `32bit`, `2.22e-15` in `64bit`, and `0.00977` in `16bit`.
  See `numpy.finfo`.

  Args:
    x: Float or complex `Tensor`.
    y: Float or complex `Tensor`, same dtype as and broadcastable to `x`.
    rtol:  `Tensor`.  Same `dtype` as, and broadcastable to, `x`.
      The relative tolerance.  Default is `10 * eps`.
    atol:  `Tensor`.  Same `dtype` as, and broadcastable to, `x`.
      The absolute tolerance.  Default is `10 * eps`.
    message: A string to prefix to the default message.
    summarize: Print this many entries of each tensor.
    name: A name for this operation (optional).  Defaults to "assert_near".

  Raises:
    InvalidArgumentError: if the check can be performed immediately and
      `x != y` is False for any pair of elements in `x` and `y`. The check can
      be performed immediately during eager execution or if `x` and `y` are
      statically known.

  @compatibility(numpy)
  Similar to `numpy.assert_allclose`, except tolerance depends on data type.
  This is due to the fact that `TensorFlow` is often used with `32bit`, `64bit`,
  and even `16bit` data.
  @end_compatibility
  """
  assert_near(x=x, y=y, rtol=rtol, atol=atol, summarize=summarize,
              message=message, name=name)


@tf_export(v1=['debugging.assert_near', 'assert_near'])
@deprecation.deprecated_endpoints('assert_near')
def assert_near(
    x, y, rtol=None, atol=None, data=None, summarize=None, message=None,
    name=None):
  """Assert the condition `x` and `y` are close element-wise.

  Example of adding a dependency to an operation:

  ```python
  with tf.control_dependencies([tf.assert_near(x, y)]):
    output = tf.reduce_sum(x)
  ```

  This condition holds if for every pair of (possibly broadcast) elements
  `x[i]`, `y[i]`, we have

  ```tf.abs(x[i] - y[i]) <= atol + rtol * tf.abs(y[i])```.

  If both `x` and `y` are empty, this is trivially satisfied.

  The default `atol` and `rtol` is `10 * eps`, where `eps` is the smallest
  representable positive number such that `1 + eps != 1`.  This is about
  `1.2e-6` in `32bit`, `2.22e-15` in `64bit`, and `0.00977` in `16bit`.
  See `numpy.finfo`.

  Args:
    x:  Float or complex `Tensor`.
    y:  Float or complex `Tensor`, same `dtype` as, and broadcastable to, `x`.
    rtol:  `Tensor`.  Same `dtype` as, and broadcastable to, `x`.
      The relative tolerance.  Default is `10 * eps`.
    atol:  `Tensor`.  Same `dtype` as, and broadcastable to, `x`.
      The absolute tolerance.  Default is `10 * eps`.
    data:  The tensors to print out if the condition is False.  Defaults to
      error message and first few entries of `x`, `y`.
    summarize: Print this many entries of each tensor.
    message: A string to prefix to the default message.
    name: A name for this operation (optional).  Defaults to "assert_near".

  Returns:
    Op that raises `InvalidArgumentError` if `x` and `y` are not close enough.

  @compatibility(numpy)
  Similar to `numpy.assert_allclose`, except tolerance depends on data type.
  This is due to the fact that `TensorFlow` is often used with `32bit`, `64bit`,
  and even `16bit` data.
  @end_compatibility
  """
  message = message or ''
  with ops.name_scope(name, 'assert_near', [x, y, rtol, atol, data]):
    x = ops.convert_to_tensor(x, name='x')
    y = ops.convert_to_tensor(y, name='y', dtype=x.dtype)

    eps = np.finfo(x.dtype.as_numpy_dtype).eps
    rtol = 10 * eps if rtol is None else rtol
    atol = 10 * eps if atol is None else atol

    rtol = ops.convert_to_tensor(rtol, name='rtol', dtype=x.dtype)
    atol = ops.convert_to_tensor(atol, name='atol', dtype=x.dtype)

    if context.executing_eagerly():
      x_name = _shape_and_dtype_str(x)
      y_name = _shape_and_dtype_str(y)
    else:
      x_name = x.name
      y_name = y.name

    if data is None:
      data = [
          message,
          'x and y not equal to tolerance rtol = %s, atol = %s' % (rtol, atol),
          'x (%s) = ' % x_name, x, 'y (%s) = ' % y_name, y
      ]
    tol = atol + rtol * math_ops.abs(y)
    diff = math_ops.abs(x - y)
    condition = math_ops.reduce_all(math_ops.less(diff, tol))
    return control_flow_ops.Assert(condition, data, summarize=summarize)


<<<<<<< HEAD
@tf_export('debugging.assert_less', 'assert_less')
@_binary_assert_doc('<')
=======
@tf_export('debugging.assert_less', 'assert_less', v1=[])
def assert_less_v2(x, y, message=None, summarize=None, name=None):
  """Assert the condition `x < y` holds element-wise.

  This Op checks that `x[i] < y[i]` holds for every pair of (possibly
  broadcast) elements of `x` and `y`. If both `x` and `y` are empty, this is
  trivially satisfied.

  If `x` is not less than `y` element-wise, `message`, as well as the first
  `summarize` entries of `x` and `y` are printed, and `InvalidArgumentError` is
  raised.

  Args:
    x:  Numeric `Tensor`.
    y:  Numeric `Tensor`, same dtype as and broadcastable to `x`.
    message: A string to prefix to the default message.
    summarize: Print this many entries of each tensor.
    name: A name for this operation (optional).  Defaults to "assert_less".

  Raises:
    InvalidArgumentError: if the check can be performed immediately and
      `x < y` is False. The check can be performed immediately during eager
      execution or if `x` and `y` are statically known.
  """
  assert_less(x=x, y=y, summarize=summarize, message=message, name=name)


@tf_export(v1=['debugging.assert_less', 'assert_less'])
>>>>>>> 595df092
def assert_less(x, y, data=None, summarize=None, message=None, name=None):
  return _binary_assert('<', 'assert_less', 
                        math_ops.less,
                        lambda x, y: (x < y),
                        x, y, data, summarize, message, name)


@tf_export('debugging.assert_less_equal', v1=[])
def assert_less_equal_v2(x, y, message=None, summarize=None, name=None):
  """Assert the condition `x <= y` holds element-wise.

  This Op checks that `x[i] <= y[i]` holds for every pair of (possibly
  broadcast) elements of `x` and `y`. If both `x` and `y` are empty, this is
  trivially satisfied.

  If `x` is not less or equal than `y` element-wise, `message`, as well as the
  first `summarize` entries of `x` and `y` are printed, and
  `InvalidArgumentError` is raised.

  Args:
    x:  Numeric `Tensor`.
    y:  Numeric `Tensor`, same dtype as and broadcastable to `x`.
    message: A string to prefix to the default message.
    summarize: Print this many entries of each tensor.
    name: A name for this operation (optional). Defaults to "assert_less_equal".

  Raises:
    InvalidArgumentError: if the check can be performed immediately and
      `x <= y` is False. The check can be performed immediately during eager
      execution or if `x` and `y` are statically known.
  """
  assert_less_equal(x=x, y=y, summarize=summarize, message=message, name=name)


@tf_export(v1=['debugging.assert_less_equal', 'assert_less_equal'])
@deprecation.deprecated_endpoints('assert_less_equal')
@_binary_assert_doc('<=')
def assert_less_equal(x, y, data=None, summarize=None, message=None, name=None):
  return _binary_assert('<=', 'assert_less_equal', 
                        math_ops.less_equal,
                        lambda x, y: (x <= y),
                        x, y, data, summarize, message, name)


<<<<<<< HEAD
@tf_export('debugging.assert_greater', 'assert_greater')
@_binary_assert_doc('>')
=======
@tf_export('debugging.assert_greater', 'assert_greater', v1=[])
def assert_greater_v2(x, y, message=None, summarize=None, name=None):
  """Assert the condition `x > y` holds element-wise.

  This Op checks that `x[i] > y[i]` holds for every pair of (possibly
  broadcast) elements of `x` and `y`. If both `x` and `y` are empty, this is
  trivially satisfied.

  If `x` is not greater than `y` element-wise, `message`, as well as the first
  `summarize` entries of `x` and `y` are printed, and `InvalidArgumentError` is
  raised.

  Args:
    x:  Numeric `Tensor`.
    y:  Numeric `Tensor`, same dtype as and broadcastable to `x`.
    message: A string to prefix to the default message.
    summarize: Print this many entries of each tensor.
    name: A name for this operation (optional).  Defaults to "assert_greater".

  Raises:
    InvalidArgumentError: if the check can be performed immediately and
      `x > y` is False. The check can be performed immediately during eager
      execution or if `x` and `y` are statically known.
  """
  assert_greater(x=x, y=y, summarize=summarize, message=message, name=name)


@tf_export(v1=['debugging.assert_greater', 'assert_greater'])
>>>>>>> 595df092
def assert_greater(x, y, data=None, summarize=None, message=None, name=None):
  return _binary_assert('>', 'assert_greater', 
                        math_ops.greater,
                        lambda x, y: (x > y),
                        x, y, data, summarize, message, name)


@tf_export('debugging.assert_greater_equal', v1=[])
def assert_greater_equal_v2(x, y, message=None, summarize=None, name=None):
  """Assert the condition `x >= y` holds element-wise.

  This Op checks that `x[i] >= y[i]` holds for every pair of (possibly
  broadcast) elements of `x` and `y`. If both `x` and `y` are empty, this is
  trivially satisfied.

  If `x` is not greater or equal to `y` element-wise, `message`, as well as the
  first `summarize` entries of `x` and `y` are printed, and
  `InvalidArgumentError` is raised.

  Args:
    x:  Numeric `Tensor`.
    y:  Numeric `Tensor`, same dtype as and broadcastable to `x`.
    message: A string to prefix to the default message.
    summarize: Print this many entries of each tensor.
    name: A name for this operation (optional).  Defaults to
    "assert_greater_equal".

  Raises:
    InvalidArgumentError: if the check can be performed immediately and
      `x >= y` is False. The check can be performed immediately during eager
      execution or if `x` and `y` are statically known.
  """
  assert_greater_equal(x=x, y=y, summarize=summarize, message=message,
                       name=name)


@tf_export(v1=['debugging.assert_greater_equal', 'assert_greater_equal'])
@deprecation.deprecated_endpoints('assert_greater_equal')
@_binary_assert_doc('>=')
def assert_greater_equal(x, y, data=None, summarize=None, message=None,
                         name=None):
  return _binary_assert('>=', 'assert_greater_equal', 
                        math_ops.greater_equal,
                        lambda x, y: (x >= y),
                        x, y, data, summarize, message, name)


def _assert_rank_condition(
    x, rank, static_condition, dynamic_condition, data, summarize):
  """Assert `x` has a rank that satisfies a given condition.

  Args:
    x:  Numeric `Tensor`.
    rank:  Scalar `Tensor`.
    static_condition:   A python function that takes `[actual_rank, given_rank]`
      and returns `True` if the condition is satisfied, `False` otherwise.
    dynamic_condition:  An `op` that takes [actual_rank, given_rank]
      and return `True` if the condition is satisfied, `False` otherwise.
    data:  The tensors to print out if the condition is false.  Defaults to
      error message and first few entries of `x`.
    summarize: Print this many entries of each tensor.

  Returns:
    Op raising `InvalidArgumentError` if `x` fails dynamic_condition.

  Raises:
    ValueError:  If static checks determine `x` fails static_condition.
  """
  assert_type(rank, dtypes.int32)

  # Attempt to statically defined rank.
  rank_static = tensor_util.constant_value(rank)
  if rank_static is not None:
    if rank_static.ndim != 0:
      raise ValueError('Rank must be a scalar.')

    x_rank_static = x.get_shape().ndims
    if x_rank_static is not None:
      if not static_condition(x_rank_static, rank_static):
        raise ValueError(
            'Static rank condition failed', x_rank_static, rank_static)
      return control_flow_ops.no_op(name='static_checks_determined_all_ok')

  condition = dynamic_condition(array_ops.rank(x), rank)

  # Add the condition that `rank` must have rank zero.  Prevents the bug where
  # someone does assert_rank(x, [n]), rather than assert_rank(x, n).
  if rank_static is None:
    this_data = ['Rank must be a scalar. Received rank: ', rank]
    rank_check = assert_rank(rank, 0, data=this_data)
    condition = control_flow_ops.with_dependencies([rank_check], condition)

  return control_flow_ops.Assert(condition, data, summarize=summarize)


@tf_export('debugging.assert_rank', 'assert_rank', v1=[])
def assert_rank_v2(x, rank, message=None, name=None):
  """Assert that `x` has rank equal to `rank`.

  This Op checks that the rank of `x` is equal to `rank`.

  If `x` has a different rank, `message`, as well as the shape of `x` are
  printed, and `InvalidArgumentError` is raised.

  Args:
    x: `Tensor`.
    rank: Scalar integer `Tensor`.
    message: A string to prefix to the default message.
    name: A name for this operation (optional). Defaults to
      "assert_rank".

  Raises:
    InvalidArgumentError: if the check can be performed immediately and
      `x` does not have rank `rank`. The check can be performed immediately
      during eager execution or if the shape of `x` is statically known.
  """
  assert_rank(x=x, rank=rank, message=message, name=name)


@tf_export(v1=['debugging.assert_rank', 'assert_rank'])
def assert_rank(x, rank, data=None, summarize=None, message=None, name=None):
  """Assert `x` has rank equal to `rank`.

  Example of adding a dependency to an operation:

  ```python
  with tf.control_dependencies([tf.assert_rank(x, 2)]):
    output = tf.reduce_sum(x)
  ```

  Args:
    x:  Numeric `Tensor`.
    rank:  Scalar integer `Tensor`.
    data:  The tensors to print out if the condition is False.  Defaults to
      error message and the shape of `x`.
    summarize: Print this many entries of each tensor.
    message: A string to prefix to the default message.
    name: A name for this operation (optional).  Defaults to "assert_rank".

  Returns:
    Op raising `InvalidArgumentError` unless `x` has specified rank.
    If static checks determine `x` has correct rank, a `no_op` is returned.

  Raises:
    ValueError:  If static checks determine `x` has wrong rank.
  """
  with ops.name_scope(name, 'assert_rank', (x, rank) + tuple(data or [])):
    x = ops.convert_to_tensor(x, name='x')
    rank = ops.convert_to_tensor(rank, name='rank')
    message = message or ''

    static_condition = lambda actual_rank, given_rank: actual_rank == given_rank
    dynamic_condition = math_ops.equal

    if context.executing_eagerly():
      name = ''
    else:
      name = x.name

    if data is None:
      data = [
          message,
          'Tensor %s must have rank' % name, rank, 'Received shape: ',
          array_ops.shape(x)
      ]

    try:
      assert_op = _assert_rank_condition(x, rank, static_condition,
                                         dynamic_condition, data, summarize)

    except ValueError as e:
      if e.args[0] == 'Static rank condition failed':
        raise ValueError(
            '%s.  Tensor %s must have rank %d.  Received rank %d, shape %s' %
            (message, name, e.args[2], e.args[1], x.get_shape()))
      else:
        raise

  return assert_op


@tf_export('debugging.assert_rank_at_least', v1=[])
def assert_rank_at_least_v2(x, rank, message=None, name=None):
  """Assert that `x` has rank of at least `rank`.

  This Op checks that the rank of `x` is greater or equal to `rank`.

  If `x` has a rank lower than `rank`, `message`, as well as the shape of `x`
  are printed, and `InvalidArgumentError` is raised.

  Args:
    x: `Tensor`.
    rank: Scalar integer `Tensor`.
    message: A string to prefix to the default message.
    name: A name for this operation (optional).  Defaults to
      "assert_rank_at_least".

  Raises:
    InvalidArgumentError: `x` does not have rank at least `rank`, but the rank
      cannot be statically determined.
    ValueError: If static checks determine `x` has mismatched rank.
  """
  assert_rank_at_least(x=x, rank=rank, message=message, name=name)


@tf_export(v1=['debugging.assert_rank_at_least', 'assert_rank_at_least'])
@deprecation.deprecated_endpoints('assert_rank_at_least')
def assert_rank_at_least(
    x, rank, data=None, summarize=None, message=None, name=None):
  """Assert `x` has rank equal to `rank` or higher.

  Example of adding a dependency to an operation:

  ```python
  with tf.control_dependencies([tf.assert_rank_at_least(x, 2)]):
    output = tf.reduce_sum(x)
  ```

  Args:
    x:  Numeric `Tensor`.
    rank:  Scalar `Tensor`.
    data:  The tensors to print out if the condition is False.  Defaults to
      error message and first few entries of `x`.
    summarize: Print this many entries of each tensor.
    message: A string to prefix to the default message.
    name: A name for this operation (optional).
      Defaults to "assert_rank_at_least".

  Returns:
    Op raising `InvalidArgumentError` unless `x` has specified rank or higher.
    If static checks determine `x` has correct rank, a `no_op` is returned.

  Raises:
    ValueError:  If static checks determine `x` has wrong rank.
  """
  with ops.name_scope(
      name, 'assert_rank_at_least', (x, rank) + tuple(data or [])):
    x = ops.convert_to_tensor(x, name='x')
    rank = ops.convert_to_tensor(rank, name='rank')
    message = message or ''

    static_condition = lambda actual_rank, given_rank: actual_rank >= given_rank
    dynamic_condition = math_ops.greater_equal

    if context.executing_eagerly():
      name = ''
    else:
      name = x.name

    if data is None:
      data = [
          message,
          'Tensor %s must have rank at least' % name, rank,
          'Received shape: ', array_ops.shape(x)
      ]

    try:
      assert_op = _assert_rank_condition(x, rank, static_condition,
                                         dynamic_condition, data, summarize)

    except ValueError as e:
      if e.args[0] == 'Static rank condition failed':
        raise ValueError(
            '%s.  Tensor %s must have rank at least %d.  Received rank %d, '
            'shape %s' % (message, name, e.args[2], e.args[1], x.get_shape()))
      else:
        raise

  return assert_op


def _static_rank_in(actual_rank, given_ranks):
  return actual_rank in given_ranks


def _dynamic_rank_in(actual_rank, given_ranks):
  if len(given_ranks) < 1:
    return ops.convert_to_tensor(False)
  result = math_ops.equal(given_ranks[0], actual_rank)
  for given_rank in given_ranks[1:]:
    result = math_ops.logical_or(
        result, math_ops.equal(given_rank, actual_rank))
  return result


def _assert_ranks_condition(
    x, ranks, static_condition, dynamic_condition, data, summarize):
  """Assert `x` has a rank that satisfies a given condition.

  Args:
    x:  Numeric `Tensor`.
    ranks:  Scalar `Tensor`.
    static_condition:   A python function that takes
      `[actual_rank, given_ranks]` and returns `True` if the condition is
      satisfied, `False` otherwise.
    dynamic_condition:  An `op` that takes [actual_rank, given_ranks]
      and return `True` if the condition is satisfied, `False` otherwise.
    data:  The tensors to print out if the condition is false.  Defaults to
      error message and first few entries of `x`.
    summarize: Print this many entries of each tensor.

  Returns:
    Op raising `InvalidArgumentError` if `x` fails dynamic_condition.

  Raises:
    ValueError:  If static checks determine `x` fails static_condition.
  """
  for rank in ranks:
    assert_type(rank, dtypes.int32)

  # Attempt to statically defined rank.
  ranks_static = tuple([tensor_util.constant_value(rank) for rank in ranks])
  if not any(r is None for r in ranks_static):
    for rank_static in ranks_static:
      if rank_static.ndim != 0:
        raise ValueError('Rank must be a scalar.')

    x_rank_static = x.get_shape().ndims
    if x_rank_static is not None:
      if not static_condition(x_rank_static, ranks_static):
        raise ValueError(
            'Static rank condition failed', x_rank_static, ranks_static)
      return control_flow_ops.no_op(name='static_checks_determined_all_ok')

  condition = dynamic_condition(array_ops.rank(x), ranks)

  # Add the condition that `rank` must have rank zero.  Prevents the bug where
  # someone does assert_rank(x, [n]), rather than assert_rank(x, n).
  for rank, rank_static in zip(ranks, ranks_static):
    if rank_static is None:
      this_data = ['Rank must be a scalar. Received rank: ', rank]
      rank_check = assert_rank(rank, 0, data=this_data)
      condition = control_flow_ops.with_dependencies([rank_check], condition)

  return control_flow_ops.Assert(condition, data, summarize=summarize)


@tf_export('debugging.assert_rank_in', v1=[])
def assert_rank_in_v2(x, ranks, message=None, name=None):
  """Assert that `x` has a rank in `ranks`.

  This Op checks that the rank of `x` is in `ranks`.

  If `x` has a different rank, `message`, as well as the shape of `x` are
  printed, and `InvalidArgumentError` is raised.

  Args:
    x: `Tensor`.
    ranks: `Iterable` of scalar `Tensor` objects.
    message: A string to prefix to the default message.
    name: A name for this operation (optional). Defaults to "assert_rank_in".

  Raises:
    InvalidArgumentError: `x` does not have rank in `ranks`, but the rank cannot
      be statically determined.
    ValueError: If static checks determine `x` has mismatched rank.
  """
  assert_rank_in(x=x, ranks=ranks, message=message, name=name)


@tf_export(v1=['debugging.assert_rank_in', 'assert_rank_in'])
@deprecation.deprecated_endpoints('assert_rank_in')
def assert_rank_in(
    x, ranks, data=None, summarize=None, message=None, name=None):
  """Assert `x` has rank in `ranks`.

  Example of adding a dependency to an operation:

  ```python
  with tf.control_dependencies([tf.assert_rank_in(x, (2, 4))]):
    output = tf.reduce_sum(x)
  ```

  Args:
    x:  Numeric `Tensor`.
    ranks:  Iterable of scalar `Tensor` objects.
    data:  The tensors to print out if the condition is False.  Defaults to
      error message and first few entries of `x`.
    summarize: Print this many entries of each tensor.
    message: A string to prefix to the default message.
    name: A name for this operation (optional).
      Defaults to "assert_rank_in".

  Returns:
    Op raising `InvalidArgumentError` unless rank of `x` is in `ranks`.
    If static checks determine `x` has matching rank, a `no_op` is returned.

  Raises:
    ValueError:  If static checks determine `x` has mismatched rank.
  """
  with ops.name_scope(
      name, 'assert_rank_in', (x,) + tuple(ranks) + tuple(data or [])):
    x = ops.convert_to_tensor(x, name='x')
    ranks = tuple([ops.convert_to_tensor(rank, name='rank') for rank in ranks])
    message = message or ''

    if context.executing_eagerly():
      name = ''
    else:
      name = x.name

    if data is None:
      data = [
          message, 'Tensor %s must have rank in' % name
      ] + list(ranks) + [
          'Received shape: ', array_ops.shape(x)
      ]

    try:
      assert_op = _assert_ranks_condition(x, ranks, _static_rank_in,
                                          _dynamic_rank_in, data, summarize)

    except ValueError as e:
      if e.args[0] == 'Static rank condition failed':
        raise ValueError(
            '%s.  Tensor %s must have rank in %s.  Received rank %d, '
            'shape %s' % (message, name, e.args[2], e.args[1], x.get_shape()))
      else:
        raise

  return assert_op


@tf_export('debugging.assert_integer', v1=[])
def assert_integer_v2(x, message=None, name=None):
  """Assert that `x` is of integer dtype.

  If `x` has a non-integer type, `message`, as well as the dtype of `x` are
  printed, and `InvalidArgumentError` is raised.

  Args:
    x: A `Tensor`.
    message: A string to prefix to the default message.
    name: A name for this operation (optional). Defaults to "assert_integer".

  Raises:
    TypeError:  If `x.dtype` is not a non-quantized integer type.
  """
  assert_integer(x=x, message=message, name=name)


@tf_export(v1=['debugging.assert_integer', 'assert_integer'])
@deprecation.deprecated_endpoints('assert_integer')
def assert_integer(x, message=None, name=None):
  """Assert that `x` is of integer dtype.

  Example of adding a dependency to an operation:

  ```python
  with tf.control_dependencies([tf.assert_integer(x)]):
    output = tf.reduce_sum(x)
  ```

  Args:
    x: `Tensor` whose basetype is integer and is not quantized.
    message: A string to prefix to the default message.
    name: A name for this operation (optional).  Defaults to "assert_integer".

  Raises:
    TypeError:  If `x.dtype` is anything other than non-quantized integer.

  Returns:
    A `no_op` that does nothing.  Type can be determined statically.
  """
  message = message or ''
  with ops.name_scope(name, 'assert_integer', [x]):
    x = ops.convert_to_tensor(x, name='x')
    if not x.dtype.is_integer:
      if context.executing_eagerly():
        name = 'tensor'
      else:
        name = x.name
      err_msg = (
          '%s  Expected "x" to be integer type.  Found: %s of dtype %s'
          % (message, name, x.dtype))
      raise TypeError(err_msg)

    return control_flow_ops.no_op('statically_determined_was_integer')


@tf_export('debugging.assert_type', v1=[])
def assert_type_v2(tensor, tf_type, message=None, name=None):
  """Asserts that the given `Tensor` is of the specified type.

  Args:
    tensor: A `Tensor`.
    tf_type: A tensorflow type (`dtypes.float32`, `tf.int64`, `dtypes.bool`,
      etc).
    message: A string to prefix to the default message.
    name:  A name for this operation. Defaults to "assert_type"

  Raises:
    TypeError: If the tensor's data type doesn't match `tf_type`.
  """
  assert_type(tensor=tensor, tf_type=tf_type, message=message, name=name)


@tf_export(v1=['debugging.assert_type', 'assert_type'])
@deprecation.deprecated_endpoints('assert_type')
def assert_type(tensor, tf_type, message=None, name=None):
  """Statically asserts that the given `Tensor` is of the specified type.

  Args:
    tensor: A `Tensor`.
    tf_type: A tensorflow type (`dtypes.float32`, `tf.int64`, `dtypes.bool`,
      etc).
    message: A string to prefix to the default message.
    name:  A name to give this `Op`.  Defaults to "assert_type"

  Raises:
    TypeError: If the tensors data type doesn't match `tf_type`.

  Returns:
    A `no_op` that does nothing.  Type can be determined statically.
  """
  message = message or ''
  with ops.name_scope(name, 'assert_type', [tensor]):
    tensor = ops.convert_to_tensor(tensor, name='tensor')
    if tensor.dtype != tf_type:
      if context.executing_eagerly():
        raise TypeError('%s tensor must be of type %s' % (message, tf_type))
      else:
        raise TypeError('%s  %s must be of type %s' % (message, tensor.name,
                                                       tf_type))

    return control_flow_ops.no_op('statically_determined_correct_type')


# pylint: disable=line-too-long
def _get_diff_for_monotonic_comparison(x):
  """Gets the difference x[1:] - x[:-1]."""
  x = array_ops.reshape(x, [-1])
  if not is_numeric_tensor(x):
    raise TypeError('Expected x to be numeric, instead found: %s' % x)

  # If x has less than 2 elements, there is nothing to compare.  So return [].
  is_shorter_than_two = math_ops.less(array_ops.size(x), 2)
  short_result = lambda: ops.convert_to_tensor([], dtype=x.dtype)

  # With 2 or more elements, return x[1:] - x[:-1]
  s_len = array_ops.shape(x) - 1
  diff = lambda: array_ops.strided_slice(x, [1], [1] + s_len)- array_ops.strided_slice(x, [0], s_len)
  return control_flow_ops.cond(is_shorter_than_two, short_result, diff)


@tf_export(
    'debugging.is_numeric_tensor',
    v1=['debugging.is_numeric_tensor', 'is_numeric_tensor'])
@deprecation.deprecated_endpoints('is_numeric_tensor')
def is_numeric_tensor(tensor):
  return isinstance(tensor, ops.Tensor) and tensor.dtype in NUMERIC_TYPES


@tf_export(
    'math.is_non_decreasing',
    v1=[
        'math.is_non_decreasing', 'debugging.is_non_decreasing',
        'is_non_decreasing'
    ])
@deprecation.deprecated_endpoints('debugging.is_non_decreasing',
                                  'is_non_decreasing')
def is_non_decreasing(x, name=None):
  """Returns `True` if `x` is non-decreasing.

  Elements of `x` are compared in row-major order.  The tensor `[x[0],...]`
  is non-decreasing if for every adjacent pair we have `x[i] <= x[i+1]`.
  If `x` has less than two elements, it is trivially non-decreasing.

  See also:  `is_strictly_increasing`

  Args:
    x: Numeric `Tensor`.
    name: A name for this operation (optional).  Defaults to "is_non_decreasing"

  Returns:
    Boolean `Tensor`, equal to `True` iff `x` is non-decreasing.

  Raises:
    TypeError: if `x` is not a numeric tensor.
  """
  with ops.name_scope(name, 'is_non_decreasing', [x]):
    diff = _get_diff_for_monotonic_comparison(x)
    # When len(x) = 1, diff = [], less_equal = [], and reduce_all([]) = True.
    zero = ops.convert_to_tensor(0, dtype=diff.dtype)
    return math_ops.reduce_all(math_ops.less_equal(zero, diff))


@tf_export(
    'math.is_strictly_increasing',
    v1=[
        'math.is_strictly_increasing', 'debugging.is_strictly_increasing',
        'is_strictly_increasing'
    ])
@deprecation.deprecated_endpoints('debugging.is_strictly_increasing',
                                  'is_strictly_increasing')
def is_strictly_increasing(x, name=None):
  """Returns `True` if `x` is strictly increasing.

  Elements of `x` are compared in row-major order.  The tensor `[x[0],...]`
  is strictly increasing if for every adjacent pair we have `x[i] < x[i+1]`.
  If `x` has less than two elements, it is trivially strictly increasing.

  See also:  `is_non_decreasing`

  Args:
    x: Numeric `Tensor`.
    name: A name for this operation (optional).
      Defaults to "is_strictly_increasing"

  Returns:
    Boolean `Tensor`, equal to `True` iff `x` is strictly increasing.

  Raises:
    TypeError: if `x` is not a numeric tensor.
  """
  with ops.name_scope(name, 'is_strictly_increasing', [x]):
    diff = _get_diff_for_monotonic_comparison(x)
    # When len(x) = 1, diff = [], less = [], and reduce_all([]) = True.
    zero = ops.convert_to_tensor(0, dtype=diff.dtype)
    return math_ops.reduce_all(math_ops.less(zero, diff))


def _assert_same_base_type(items, expected_type=None):
  r"""Asserts all items are of the same base type.

  Args:
    items: List of graph items (e.g., `Variable`, `Tensor`, `SparseTensor`,
        `Operation`, or `IndexedSlices`). Can include `None` elements, which
        will be ignored.
    expected_type: Expected type. If not specified, assert all items are
        of the same base type.

  Returns:
    Validated type, or none if neither expected_type nor items provided.

  Raises:
    ValueError: If any types do not match.
  """
  original_expected_type = expected_type
  mismatch = False
  for item in items:
    if item is not None:
      item_type = item.dtype.base_dtype
      if not expected_type:
        expected_type = item_type
      elif expected_type != item_type:
        mismatch = True
        break
  if mismatch:
    # Loop back through and build up an informative error message (this is very
    # slow, so we don't do it unless we found an error above).
    expected_type = original_expected_type
    original_item_str = None
    for item in items:
      if item is not None:
        item_type = item.dtype.base_dtype
        if not expected_type:
          expected_type = item_type
          original_item_str = item.name if hasattr(item, 'name') else str(item)
        elif expected_type != item_type:
          raise ValueError('%s, type=%s, must be of the same type (%s)%s.' % (
              item.name if hasattr(item, 'name') else str(item),
              item_type, expected_type,
              (' as %s' % original_item_str) if original_item_str else ''))
    return expected_type  # Should be unreachable
  else:
    return expected_type


@tf_export(
    'debugging.assert_same_float_dtype',
    v1=['debugging.assert_same_float_dtype', 'assert_same_float_dtype'])
@deprecation.deprecated_endpoints('assert_same_float_dtype')
def assert_same_float_dtype(tensors=None, dtype=None):
  """Validate and return float type based on `tensors` and `dtype`.

  For ops such as matrix multiplication, inputs and weights must be of the
  same float type. This function validates that all `tensors` are the same type,
  validates that type is `dtype` (if supplied), and returns the type. Type must
  be a floating point type. If neither `tensors` nor `dtype` is supplied,
  the function will return `dtypes.float32`.

  Args:
    tensors: Tensors of input values. Can include `None` elements, which will be
        ignored.
    dtype: Expected type.

  Returns:
    Validated type.

  Raises:
    ValueError: if neither `tensors` nor `dtype` is supplied, or result is not
        float, or the common type of the inputs is not a floating point type.
  """
  if tensors:
    dtype = _assert_same_base_type(tensors, dtype)
  if not dtype:
    dtype = dtypes.float32
  elif not dtype.is_floating:
    raise ValueError('Expected floating point type, got %s.' % dtype)
  return dtype


@tf_export('debugging.assert_scalar', v1=[])
def assert_scalar_v2(tensor, message=None, name=None):
  """Asserts that the given `tensor` is a scalar.

  This function raises `ValueError` unless it can be certain that the given
  `tensor` is a scalar. `ValueError` is also raised if the shape of `tensor` is
  unknown.

  Args:
    tensor: A `Tensor`.
    message: A string to prefix to the default message.
    name:  A name for this operation. Defaults to "assert_scalar"

  Raises:
    ValueError: If the tensor is not scalar (rank 0), or if its shape is
      unknown.
  """
  assert_scalar(tensor=tensor, message=message, name=name)


@tf_export(v1=['debugging.assert_scalar', 'assert_scalar'])
@deprecation.deprecated_endpoints('assert_scalar')
def assert_scalar(tensor, name=None, message=None):
  """Asserts that the given `tensor` is a scalar.

  This function raises `ValueError` unless it can be certain that the given
  `tensor` is a scalar. `ValueError` is also raised if the shape of `tensor` is
  unknown.

  Args:
    tensor: A `Tensor`.
    name:  A name for this operation. Defaults to "assert_scalar"
    message: A string to prefix to the default message.

  Returns:
    The input tensor (potentially converted to a `Tensor`).

  Raises:
    ValueError: If the tensor is not scalar (rank 0), or if its shape is
      unknown.
  """
  with ops.name_scope(name, 'assert_scalar', [tensor]) as name_scope:
    tensor = ops.convert_to_tensor(tensor, name=name_scope)
    shape = tensor.get_shape()
    if shape.ndims != 0:
      if context.executing_eagerly():
        raise ValueError('%sExpected scalar shape, saw shape: %s.'
                         % (message or '', shape,))
      else:
        raise ValueError('%sExpected scalar shape for %s, saw shape: %s.'
                         % (message or '', tensor.name, shape))
    return tensor


@tf_export('ensure_shape')
def ensure_shape(x, shape, name=None):
  """Updates the shape of a tensor and checks at runtime that the shape holds.

  For example:
  ```python
  x = tf.placeholder(tf.int32)
  print(x.shape)
  ==> TensorShape(None)
  y = x * 2
  print(y.shape)
  ==> TensorShape(None)

  y = tf.ensure_shape(y, (None, 3, 3))
  print(y.shape)
  ==> TensorShape([Dimension(None), Dimension(3), Dimension(3)])

  with tf.Session() as sess:
    # Raises tf.errors.InvalidArgumentError, because the shape (3,) is not
    # compatible with the shape (None, 3, 3)
    sess.run(y, feed_dict={x: [1, 2, 3]})

  ```

  NOTE: This differs from `Tensor.set_shape` in that it sets the static shape
  of the resulting tensor and enforces it at runtime, raising an error if the
  tensor's runtime shape is incompatible with the specified shape.
  `Tensor.set_shape` sets the static shape of the tensor without enforcing it
  at runtime, which may result in inconsistencies between the statically-known
  shape of tensors and the runtime value of tensors.

  Args:
    x: A `Tensor`.
    shape: A `TensorShape` representing the shape of this tensor, a
      `TensorShapeProto`, a list, a tuple, or None.
    name: A name for this operation (optional). Defaults to "EnsureShape".

  Returns:
    A `Tensor`. Has the same type and contents as `x`. At runtime, raises a
    `tf.errors.InvalidArgumentError` if `shape` is incompatible with the shape
    of `x`.
  """
  if not isinstance(shape, tensor_shape.TensorShape):
    shape = tensor_shape.TensorShape(shape)

  return array_ops.ensure_shape(x, shape, name=name)


@ops.RegisterGradient('EnsureShape')
def _ensure_shape_grad(op, grad):
  del op  # Unused.
  return grad<|MERGE_RESOLUTION|>--- conflicted
+++ resolved
@@ -550,10 +550,6 @@
     return assert_less_equal(x, zero, data=data, summarize=summarize)
 
 
-<<<<<<< HEAD
-@tf_export('debugging.assert_equal', 'assert_equal')
-@_binary_assert_doc('==')
-=======
 @tf_export('debugging.assert_equal', 'assert_equal', v1=[])
 def assert_equal_v2(x, y, message=None, summarize=None, name=None):
   """Assert the condition `x == y` holds element-wise.
@@ -580,8 +576,7 @@
   assert_equal(x=x, y=y, summarize=summarize, message=message, name=name)
 
 
-@tf_export(v1=['debugging.assert_equal', 'assert_equal'])
->>>>>>> 595df092
+@_binary_assert_doc('==')
 def assert_equal(x, y, data=None, summarize=None, message=None, name=None):
   return _binary_assert('==', 'assert_equal', 
                         math_ops.equal,
@@ -753,10 +748,6 @@
     return control_flow_ops.Assert(condition, data, summarize=summarize)
 
 
-<<<<<<< HEAD
-@tf_export('debugging.assert_less', 'assert_less')
-@_binary_assert_doc('<')
-=======
 @tf_export('debugging.assert_less', 'assert_less', v1=[])
 def assert_less_v2(x, y, message=None, summarize=None, name=None):
   """Assert the condition `x < y` holds element-wise.
@@ -785,7 +776,7 @@
 
 
 @tf_export(v1=['debugging.assert_less', 'assert_less'])
->>>>>>> 595df092
+@_binary_assert_doc('<')
 def assert_less(x, y, data=None, summarize=None, message=None, name=None):
   return _binary_assert('<', 'assert_less', 
                         math_ops.less,
@@ -830,10 +821,6 @@
                         x, y, data, summarize, message, name)
 
 
-<<<<<<< HEAD
-@tf_export('debugging.assert_greater', 'assert_greater')
-@_binary_assert_doc('>')
-=======
 @tf_export('debugging.assert_greater', 'assert_greater', v1=[])
 def assert_greater_v2(x, y, message=None, summarize=None, name=None):
   """Assert the condition `x > y` holds element-wise.
@@ -862,7 +849,7 @@
 
 
 @tf_export(v1=['debugging.assert_greater', 'assert_greater'])
->>>>>>> 595df092
+@_binary_assert_doc('>')
 def assert_greater(x, y, data=None, summarize=None, message=None, name=None):
   return _binary_assert('>', 'assert_greater', 
                         math_ops.greater,
