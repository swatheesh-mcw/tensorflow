# Copyright 2015 The TensorFlow Authors. All Rights Reserved.
#
# Licensed under the Apache License, Version 2.0 (the "License");
# you may not use this file except in compliance with the License.
# You may obtain a copy of the License at
#
#     http://www.apache.org/licenses/LICENSE-2.0
#
# Unless required by applicable law or agreed to in writing, software
# distributed under the License is distributed on an "AS IS" BASIS,
# WITHOUT WARRANTIES OR CONDITIONS OF ANY KIND, either express or implied.
# See the License for the specific language governing permissions and
# limitations under the License.
# ==============================================================================
"""Built-in activation functions.
"""
from __future__ import absolute_import
from __future__ import division
from __future__ import print_function

import six

from tensorflow.python.keras import backend as K
from tensorflow.python.keras.utils.generic_utils import deserialize_keras_object
from tensorflow.python.keras.utils.generic_utils import serialize_keras_object
from tensorflow.python.ops import math_ops
from tensorflow.python.ops import nn
from tensorflow.python.util.tf_export import keras_export

# b/123041942
# In TF 2.x, if the `tf.nn.softmax` is used as an activation function in Keras
# layers, it gets serialized as 'softmax_v2' instead of 'softmax' as the
# internal method name is returned in serialization. This results in errors in
# model exporting and loading as Keras can't find any activation function with
# the name of `softmax_v2`.

# This dict maps the activation function name from its v2 version to its
# canonical name.
_TF_ACTIVATIONS_V2 = {
    'softmax_v2': 'softmax',
}


@keras_export('keras.activations.softmax')
def softmax(x, axis=-1):
  """The softmax activation function transforms the outputs so that all values are in

  range (0, 1) and sum to 1. It is often used as the activation for the last
  layer of a classification network because the result could be interpreted as
  a probability distribution. The softmax of x is calculated by
  exp(x)/tf.reduce_sum(exp(x)).

  Arguments:
      x : Input tensor.
      axis: Integer, axis along which the softmax normalization is applied.

  Returns:
      Tensor, output of softmax transformation (all values are non-negative
        and sum to 1).

  Raises:
      ValueError: In case `dim(x) == 1`.
  """
  ndim = K.ndim(x)
  if ndim == 2:
    return nn.softmax(x)
  elif ndim > 2:
    e = math_ops.exp(x - math_ops.reduce_max(x, axis=axis, keepdims=True))
    s = math_ops.reduce_sum(e, axis=axis, keepdims=True)
    return e / s
  else:
    raise ValueError('Cannot apply softmax to a tensor that is 1D. '
                     'Received input: %s' % (x,))


@keras_export('keras.activations.elu')
def elu(x, alpha=1.0):
  """Exponential linear unit.

  Arguments:
      x: Input tensor.
      alpha: A scalar, slope of negative section.

  Returns:
      The exponential linear activation: `x` if `x > 0` and
        `alpha * (exp(x)-1)` if `x < 0`.

  Reference:
      - [Fast and Accurate Deep Network Learning by Exponential
        Linear Units (ELUs)](https://arxiv.org/abs/1511.07289)
  """
  return K.elu(x, alpha)


@keras_export('keras.activations.selu')
def selu(x):
  """Scaled Exponential Linear Unit (SELU).

  The Scaled Exponential Linear Unit (SELU) activation function is:
  `scale * x` if `x > 0` and `scale * alpha * (exp(x) - 1)` if `x < 0`
  where `alpha` and `scale` are pre-defined constants
  (`alpha = 1.67326324`
  and `scale = 1.05070098`).
  The SELU activation function multiplies  `scale` > 1 with the
  `[elu](https://www.tensorflow.org/versions/r2.0/api_docs/python/tf/keras/activations/elu)`
  (Exponential Linear Unit (ELU)) to ensure a slope larger than one
  for positive net inputs.

  The values of `alpha` and `scale` are
  chosen so that the mean and variance of the inputs are preserved
  between two consecutive layers as long as the weights are initialized
  correctly (see [`lecun_normal` initialization]
  (https://www.tensorflow.org/api_docs/python/tf/keras/initializers/lecun_normal))
  and the number of inputs is "large enough"
  (see references for more information).

  ![](https://cdn-images-1.medium.com/max/1600/1*m0e8lZU_Zrkh4ESfQkY2Pw.png)
  (Courtesy: Blog on Towards DataScience at
  https://towardsdatascience.com/selu-make-fnns-great-again-snn-8d61526802a9)

  Example Usage:
  ```python3
  n_classes = 10 #10-class problem
  model = models.Sequential()
  model.add(Dense(64, kernel_initializer='lecun_normal', activation='selu',
  input_shape=(28, 28, 1))))
  model.add(Dense(32, kernel_initializer='lecun_normal', activation='selu'))
  model.add(Dense(16, kernel_initializer='lecun_normal', activation='selu'))
  model.add(Dense(n_classes, activation='softmax'))
  ```

  Arguments:
      x: A tensor or variable to compute the activation function for.

  Returns:
      The scaled exponential unit activation: `scale * elu(x, alpha)`.

  # Note
      - To be used together with the initialization "[lecun_normal]
      (https://www.tensorflow.org/api_docs/python/tf/keras/initializers/lecun_normal)".
      - To be used together with the dropout variant "[AlphaDropout]
      (https://www.tensorflow.org/api_docs/python/tf/keras/layers/AlphaDropout)".

  References:
      [Self-Normalizing Neural Networks (Klambauer et al, 2017)]
      (https://arxiv.org/abs/1706.02515)
  """
  alpha = 1.6732632423543772848170429916717
  scale = 1.0507009873554804934193349852946
  return scale * K.elu(x, alpha)


@keras_export('keras.activations.softplus')
def softplus(x):
  """Softplus activation function.

  Arguments:
      x: Input tensor.

  Returns:
      The softplus activation: `log(exp(x) + 1)`.
  """
  return nn.softplus(x)


@keras_export('keras.activations.softsign')
def softsign(x):
  """Softsign activation function.

  Arguments:
      x: Input tensor.

  Returns:
      The softplus activation: `x / (abs(x) + 1)`.
  """
  return nn.softsign(x)


@keras_export('keras.activations.relu')
def relu(x, alpha=0., max_value=None, threshold=0):
  """Rectified Linear Unit.

  With default values, it returns element-wise `max(x, 0)`.

  Otherwise, it follows:
  `f(x) = max_value` for `x >= max_value`,
  `f(x) = x` for `threshold <= x < max_value`,
  `f(x) = alpha * (x - threshold)` otherwise.

  Arguments:
      x: A tensor or variable.
      alpha: A scalar, slope of negative section (default=`0.`).
      max_value: float. Saturation threshold.
      threshold: float. Threshold value for thresholded activation.

  Returns:
      A tensor.
  """
  return K.relu(x, alpha=alpha, max_value=max_value, threshold=threshold)


@keras_export('keras.activations.tanh')
def tanh(x):
  """Hyperbolic Tangent (tanh) activation function.

  For example:

  ```python
  # Constant 1-D tensor populated with value list.
  a = tf.constant([-3.0,-1.0, 0.0,1.0,3.0], dtype = tf.float32)
  b = tf.keras.activations.tanh(a) #[-0.9950547,-0.7615942,
  0.,0.7615942,0.9950547]
  ```
  Arguments:
      x: Input tensor.

  Returns:
      A tensor of same shape and dtype of input `x`.
      The tanh activation: `tanh(x) = sinh(x)/cosh(x) = ((exp(x) -
      exp(-x))/(exp(x) + exp(-x)))`.
  """
  return nn.tanh(x)


@keras_export('keras.activations.sigmoid')
def sigmoid(x):
  """Sigmoid.

  Applies the sigmoid activation function. The sigmoid function is defined as
  1 divided by (1 + exp(-x)). It's curve is like an "S" and is like a smoothed
  version of the Heaviside (Unit Step Function) function. For small values
  (<-5) the sigmoid returns a value close to zero and for larger values (>5)
  the result of the function gets close to 1.
  Arguments:
      x: A tensor or variable.

  Returns:
      A tensor.
  Sigmoid activation function.

  Arguments:
      x: Input tensor.

  Returns:
      The sigmoid activation: `(1.0 / (1.0 + exp(-x)))`.
  """
  return nn.sigmoid(x)


@keras_export('keras.activations.exponential')
def exponential(x):
  """Exponential activation function.

  Arguments:
      x: Input tensor.

  Returns:
      The exponential activation: `exp(x)`.
  """
  return math_ops.exp(x)


@keras_export('keras.activations.hard_sigmoid')
def hard_sigmoid(x):
  """Hard sigmoid activation function.

  Faster to compute than sigmoid activation.

  Arguments:
      x: Input tensor.

  Returns:
      Hard sigmoid activation:
      - `0` if `x < -2.5`
      - `1` if `x > 2.5`
      - `0.2 * x + 0.5` if `-2.5 <= x <= 2.5`.
  """
  return K.hard_sigmoid(x)


@keras_export('keras.activations.linear')
def linear(x):
  """Linear activation function.

  Arguments:
      x: Input tensor.

  Returns:
      The linear activation: `x`.
<<<<<<< HEAD
=======

  Note:
      Often used as last layer of regression networks.
>>>>>>> 8a43d651
  """
  return x


@keras_export('keras.activations.serialize')
def serialize(activation):
  if (hasattr(activation, '__name__')
      and activation.__name__ in _TF_ACTIVATIONS_V2):
    return _TF_ACTIVATIONS_V2[activation.__name__]
  return serialize_keras_object(activation)


@keras_export('keras.activations.deserialize')
def deserialize(name, custom_objects=None):
  return deserialize_keras_object(
      name,
      module_objects=globals(),
      custom_objects=custom_objects,
      printable_module_name='activation function')


@keras_export('keras.activations.get')
def get(identifier):
  if identifier is None:
    return linear
  if isinstance(identifier, six.string_types):
    identifier = str(identifier)
    return deserialize(identifier)
  elif callable(identifier):
    return identifier
  elif isinstance(identifier, dict):
    return deserialize_keras_object(
        identifier,
        printable_module_name='activation')
  else:
    raise TypeError(
        'Could not interpret activation function identifier: {}'.format(
            repr(identifier)))<|MERGE_RESOLUTION|>--- conflicted
+++ resolved
@@ -287,12 +287,6 @@
 
   Returns:
       The linear activation: `x`.
-<<<<<<< HEAD
-=======
-
-  Note:
-      Often used as last layer of regression networks.
->>>>>>> 8a43d651
   """
   return x
 
